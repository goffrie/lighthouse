#[macro_use]
extern crate lazy_static;
extern crate network as client_network;

mod beacon;
mod config;
mod helpers;
mod metrics;
mod network;
mod node;
mod response_builder;
mod spec;
mod url_query;
mod validator;

use beacon_chain::{BeaconChain, BeaconChainTypes};
use client_network::Service as NetworkService;
use eth2_config::Eth2Config;
use hyper::rt::Future;
use hyper::service::service_fn_ok;
use hyper::{Body, Method, Response, Server, StatusCode};
use response_builder::ResponseBuilder;
use slog::{info, o, warn};
use std::ops::Deref;
use std::path::PathBuf;
use std::sync::Arc;
use tokio::runtime::TaskExecutor;
use url_query::UrlQuery;

pub use beacon::{BlockResponse, HeadResponse, StateResponse};
pub use config::Config as ApiConfig;

#[derive(PartialEq, Debug)]
pub enum ApiError {
    MethodNotAllowed(String),
    ServerError(String),
    NotImplemented(String),
    InvalidQueryParams(String),
    NotFound(String),
    ImATeapot(String), // Just in case.
}

pub type ApiResult = Result<Response<Body>, ApiError>;

impl Into<Response<Body>> for ApiError {
    fn into(self) -> Response<Body> {
        let status_code: (StatusCode, String) = match self {
            ApiError::MethodNotAllowed(desc) => (StatusCode::METHOD_NOT_ALLOWED, desc),
            ApiError::ServerError(desc) => (StatusCode::INTERNAL_SERVER_ERROR, desc),
            ApiError::NotImplemented(desc) => (StatusCode::NOT_IMPLEMENTED, desc),
            ApiError::InvalidQueryParams(desc) => (StatusCode::BAD_REQUEST, desc),
            ApiError::NotFound(desc) => (StatusCode::NOT_FOUND, desc),
            ApiError::ImATeapot(desc) => (StatusCode::IM_A_TEAPOT, desc),
        };
        Response::builder()
            .status(status_code.0)
            .body(Body::from(status_code.1))
            .expect("Response should always be created.")
    }
}

impl From<store::Error> for ApiError {
    fn from(e: store::Error) -> ApiError {
        ApiError::ServerError(format!("Database error: {:?}", e))
    }
}

impl From<types::BeaconStateError> for ApiError {
    fn from(e: types::BeaconStateError) -> ApiError {
        ApiError::ServerError(format!("BeaconState error: {:?}", e))
    }
}

impl From<state_processing::per_slot_processing::Error> for ApiError {
    fn from(e: state_processing::per_slot_processing::Error) -> ApiError {
        ApiError::ServerError(format!("PerSlotProcessing error: {:?}", e))
    }
}

pub fn start_server<T: BeaconChainTypes>(
    config: &ApiConfig,
    executor: &TaskExecutor,
    beacon_chain: Arc<BeaconChain<T>>,
    network_service: Arc<NetworkService<T>>,
    db_path: PathBuf,
    eth2_config: Eth2Config,
    log: &slog::Logger,
) -> Result<exit_future::Signal, hyper::Error> {
    let log = log.new(o!("Service" => "Api"));

    // build a channel to kill the HTTP server
    let (exit_signal, exit) = exit_future::signal();

    let exit_log = log.clone();
    let server_exit = exit.and_then(move |_| {
        info!(exit_log, "API service shutdown");
        Ok(())
    });

    let db_path = DBPath(db_path);

    // Get the address to bind to
    let bind_addr = (config.listen_address, config.port).into();

    // Clone our stateful objects, for use in service closure.
    let server_log = log.clone();
    let server_bc = beacon_chain.clone();
    let eth2_config = Arc::new(eth2_config);

    let service = move || {
        let log = server_log.clone();
        let beacon_chain = server_bc.clone();
        let db_path = db_path.clone();
        let network_service = network_service.clone();
        let eth2_config = eth2_config.clone();

        // Create a simple handler for the router, inject our stateful objects into the request.
        service_fn_ok(move |mut req| {
            metrics::inc_counter(&metrics::REQUEST_COUNT);
            let timer = metrics::start_timer(&metrics::REQUEST_RESPONSE_TIME);

            req.extensions_mut().insert::<slog::Logger>(log.clone());
            req.extensions_mut()
                .insert::<Arc<BeaconChain<T>>>(beacon_chain.clone());
            req.extensions_mut().insert::<DBPath>(db_path.clone());
            req.extensions_mut()
                .insert::<Arc<NetworkService<T>>>(network_service.clone());
            req.extensions_mut()
                .insert::<Arc<Eth2Config>>(eth2_config.clone());

            let path = req.uri().path().to_string();

            // Route the request to the correct handler.
            let result = match (req.method(), path.as_ref()) {
<<<<<<< HEAD
=======
                // Methods for Beacon Node
                //TODO: Remove?
                //(&Method::GET, "/beacon/best_slot") => beacon::get_best_slot::<T>(req),
                (&Method::GET, "/beacon/head") => beacon::get_head::<T>(req),
                (&Method::GET, "/beacon/block") => beacon::get_block::<T>(req),
                (&Method::GET, "/beacon/blocks") => helpers::implementation_pending_response(req),
                //TODO Is the below replaced by finalized_checkpoint?
                (&Method::GET, "/beacon/chainhead") => {
                    helpers::implementation_pending_response(req)
                }
                (&Method::GET, "/beacon/block_root") => beacon::get_block_root::<T>(req),
                (&Method::GET, "/beacon/latest_finalized_checkpoint") => {
                    beacon::get_latest_finalized_checkpoint::<T>(req)
                }
                (&Method::GET, "/beacon/state") => beacon::get_state::<T>(req),
                (&Method::GET, "/beacon/state/genesis") => beacon::get_genesis_state::<T>(req),
                (&Method::GET, "/beacon/state_root") => beacon::get_state_root::<T>(req),

                //TODO: Add aggreggate/filtered state lookups here, e.g. /beacon/validators/balances

>>>>>>> 572df4f3
                // Methods for Client
                (&Method::GET, "/node/version") => node::get_version(req),
                (&Method::GET, "/node/genesis_time") => node::get_genesis_time::<T>(req),
                (&Method::GET, "/node/syncing") => helpers::implementation_pending_response(req),

<<<<<<< HEAD
                // Methods for Network
                (&Method::GET, "/network/enr") => network::get_enr::<T>(req),
                (&Method::GET, "/network/peer_count") => network::get_peer_count::<T>(req),
                (&Method::GET, "/network/peer_id") => network::get_peer_id::<T>(req),
                (&Method::GET, "/network/peers") => network::get_peer_list::<T>(req),
                (&Method::GET, "/network/listen_port") => network::get_listen_port::<T>(req),
                (&Method::GET, "/network/listen_addresses") => {
                    network::get_listen_addresses::<T>(req)
                }

                // Methods for Beacon Node
                (&Method::GET, "/beacon/head") => beacon::get_head::<T>(req),
                (&Method::GET, "/beacon/block") => beacon::get_block::<T>(req),
                (&Method::GET, "/beacon/block_root") => beacon::get_block_root::<T>(req),
                (&Method::GET, "/beacon/blocks") => helpers::implementation_pending_response(req),
                (&Method::GET, "/beacon/fork") => beacon::get_fork::<T>(req),
                (&Method::GET, "/beacon/attestations") => {
                    helpers::implementation_pending_response(req)
                }
                (&Method::GET, "/beacon/attestations/pending") => {
                    helpers::implementation_pending_response(req)
                }

                (&Method::GET, "/beacon/validators") => {
=======
                // Methods for Validator
                (&Method::GET, "/validator/duties") => validator::get_validator_duties::<T>(req),
                (&Method::GET, "/validator/block") => helpers::implementation_pending_response(req),
                (&Method::POST, "/validator/block") => {
>>>>>>> 572df4f3
                    helpers::implementation_pending_response(req)
                }
                (&Method::GET, "/beacon/validators/indicies") => {
                    helpers::implementation_pending_response(req)
                }
                (&Method::GET, "/beacon/validators/pubkeys") => {
                    helpers::implementation_pending_response(req)
                }

                // Methods for Validator
                (&Method::GET, "/beacon/validator/duties") => {
                    validator::get_validator_duties::<T>(req)
                }
                (&Method::GET, "/beacon/validator/block") => {
                    validator::get_new_beacon_block::<T>(req)
                }
                (&Method::POST, "/beacon/validator/block") => {
                    helpers::implementation_pending_response(req)
                }
                (&Method::GET, "/beacon/validator/attestation") => {
                    validator::get_new_attestation::<T>(req)
                }
                (&Method::POST, "/beacon/validator/attestation") => {
                    helpers::implementation_pending_response(req)
                }

                (&Method::GET, "/beacon/state") => beacon::get_state::<T>(req),
                (&Method::GET, "/beacon/state_root") => beacon::get_state_root::<T>(req),
                (&Method::GET, "/beacon/state/current_finalized_checkpoint") => {
                    beacon::get_current_finalized_checkpoint::<T>(req)
                }
                //TODO: Add aggreggate/filtered state lookups here, e.g. /beacon/validators/balances

                // Methods for bootstrap and checking configuration
                (&Method::GET, "/spec") => spec::get_spec::<T>(req),
                (&Method::GET, "/spec/slots_per_epoch") => spec::get_slots_per_epoch::<T>(req),
<<<<<<< HEAD
                (&Method::GET, "/spec/deposit_contract") => {
                    helpers::implementation_pending_response(req)
                }

                (&Method::GET, "/metrics") => metrics::get_prometheus::<T>(req),
=======
                (&Method::GET, "/spec/eth2_config") => spec::get_eth2_config::<T>(req),
>>>>>>> 572df4f3

                _ => Err(ApiError::NotFound(
                    "Request path and/or method not found.".to_owned(),
                )),
            };

            let response = match result {
                // Return the `hyper::Response`.
                Ok(response) => {
                    metrics::inc_counter(&metrics::SUCCESS_COUNT);
                    slog::debug!(log, "Request successful: {:?}", path);
                    response
                }
                // Map the `ApiError` into `hyper::Response`.
                Err(e) => {
                    slog::debug!(log, "Request failure: {:?}", path);
                    e.into()
                }
            };

            metrics::stop_timer(timer);

            response
        })
    };

    let log_clone = log.clone();
    let server = Server::bind(&bind_addr)
        .serve(service)
        .with_graceful_shutdown(server_exit)
        .map_err(move |e| {
            warn!(
                log_clone,
                "API failed to start, Unable to bind"; "address" => format!("{:?}", e)
            )
        });

    info!(
        log,
        "REST API started";
        "address" => format!("{}", config.listen_address),
        "port" => config.port,
    );

    executor.spawn(server);

    Ok(exit_signal)
}

fn success_response(body: Body) -> Response<Body> {
    Response::builder()
        .status(StatusCode::OK)
        .header("content-type", "application/json")
        .body(body)
        .expect("We should always be able to make response from the success body.")
}

#[derive(Clone)]
pub struct DBPath(PathBuf);

impl Deref for DBPath {
    type Target = PathBuf;

    fn deref(&self) -> &Self::Target {
        &self.0
    }
}<|MERGE_RESOLUTION|>--- conflicted
+++ resolved
@@ -132,35 +132,11 @@
 
             // Route the request to the correct handler.
             let result = match (req.method(), path.as_ref()) {
-<<<<<<< HEAD
-=======
-                // Methods for Beacon Node
-                //TODO: Remove?
-                //(&Method::GET, "/beacon/best_slot") => beacon::get_best_slot::<T>(req),
-                (&Method::GET, "/beacon/head") => beacon::get_head::<T>(req),
-                (&Method::GET, "/beacon/block") => beacon::get_block::<T>(req),
-                (&Method::GET, "/beacon/blocks") => helpers::implementation_pending_response(req),
-                //TODO Is the below replaced by finalized_checkpoint?
-                (&Method::GET, "/beacon/chainhead") => {
-                    helpers::implementation_pending_response(req)
-                }
-                (&Method::GET, "/beacon/block_root") => beacon::get_block_root::<T>(req),
-                (&Method::GET, "/beacon/latest_finalized_checkpoint") => {
-                    beacon::get_latest_finalized_checkpoint::<T>(req)
-                }
-                (&Method::GET, "/beacon/state") => beacon::get_state::<T>(req),
-                (&Method::GET, "/beacon/state/genesis") => beacon::get_genesis_state::<T>(req),
-                (&Method::GET, "/beacon/state_root") => beacon::get_state_root::<T>(req),
-
-                //TODO: Add aggreggate/filtered state lookups here, e.g. /beacon/validators/balances
-
->>>>>>> 572df4f3
                 // Methods for Client
                 (&Method::GET, "/node/version") => node::get_version(req),
                 (&Method::GET, "/node/genesis_time") => node::get_genesis_time::<T>(req),
                 (&Method::GET, "/node/syncing") => helpers::implementation_pending_response(req),
 
-<<<<<<< HEAD
                 // Methods for Network
                 (&Method::GET, "/network/enr") => network::get_enr::<T>(req),
                 (&Method::GET, "/network/peer_count") => network::get_peer_count::<T>(req),
@@ -185,12 +161,6 @@
                 }
 
                 (&Method::GET, "/beacon/validators") => {
-=======
-                // Methods for Validator
-                (&Method::GET, "/validator/duties") => validator::get_validator_duties::<T>(req),
-                (&Method::GET, "/validator/block") => helpers::implementation_pending_response(req),
-                (&Method::POST, "/validator/block") => {
->>>>>>> 572df4f3
                     helpers::implementation_pending_response(req)
                 }
                 (&Method::GET, "/beacon/validators/indicies") => {
@@ -222,20 +192,18 @@
                 (&Method::GET, "/beacon/state/current_finalized_checkpoint") => {
                     beacon::get_current_finalized_checkpoint::<T>(req)
                 }
+                (&Method::GET, "/beacon/state/genesis") => beacon::get_genesis_state::<T>(req),
                 //TODO: Add aggreggate/filtered state lookups here, e.g. /beacon/validators/balances
 
                 // Methods for bootstrap and checking configuration
                 (&Method::GET, "/spec") => spec::get_spec::<T>(req),
                 (&Method::GET, "/spec/slots_per_epoch") => spec::get_slots_per_epoch::<T>(req),
-<<<<<<< HEAD
                 (&Method::GET, "/spec/deposit_contract") => {
                     helpers::implementation_pending_response(req)
                 }
+                (&Method::GET, "/spec/eth2_config") => spec::get_eth2_config::<T>(req),
 
                 (&Method::GET, "/metrics") => metrics::get_prometheus::<T>(req),
-=======
-                (&Method::GET, "/spec/eth2_config") => spec::get_eth2_config::<T>(req),
->>>>>>> 572df4f3
 
                 _ => Err(ApiError::NotFound(
                     "Request path and/or method not found.".to_owned(),
