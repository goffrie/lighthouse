[package]
name = "beacon_chain"
version = "0.2.0"
authors = ["Paul Hauner <paul@paulhauner.com>", "Age Manning <Age@AgeManning.com>"]
edition = "2018"

[features]
default = ["participation_metrics"]
write_ssz_files = []  # Writes debugging .ssz files to /tmp during block processing.
participation_metrics = []  # Exposes validator participation metrics to Prometheus.

[dev-dependencies]
int_to_bytes = { path = "../../consensus/int_to_bytes" }
maplit = "1.0.2"

[dependencies]
eth2_config = { path = "../../common/eth2_config" }
merkle_proof = { path = "../../consensus/merkle_proof" }
store = { path = "../store" }
parking_lot = "0.11.0"
lazy_static = "1.4.0"
smallvec = "1.4.1"
lighthouse_metrics = { path = "../../common/lighthouse_metrics" }
log = "0.4.8"
operation_pool = { path = "../operation_pool" }
rayon = "1.3.0"
serde = "1.0.110"
serde_derive = "1.0.110"
serde_yaml = "0.8.11"
serde_json = "1.0.52"
slog = { version = "2.5.2", features = ["max_level_trace"] }
slog-term = "2.6.0"
sloggers = "1.0.0"
slot_clock = { path = "../../common/slot_clock" }
eth2_hashing = "0.1.0"
eth2_ssz = "0.1.2"
eth2_ssz_types = { path = "../../consensus/ssz_types" }
eth2_ssz_derive = "0.1.0"
state_processing = { path = "../../consensus/state_processing" }
tree_hash = "0.1.0"
types = { path = "../../consensus/types" }
tokio = "0.2.21"
eth1 = { path = "../eth1" }
websocket_server = { path = "../websocket_server" }
futures = "0.3.5"
genesis = { path = "../genesis" }
integer-sqrt = "0.1.3"
rand = "0.7.3"
rand_core = "0.5.1"
proto_array = { path = "../../consensus/proto_array" }
lru = "0.5.1"
tempfile = "3.1.0"
bitvec = "0.17.4"
bls = { path = "../../crypto/bls" }
safe_arith = { path = "../../consensus/safe_arith" }
fork_choice = { path = "../../consensus/fork_choice" }
environment = { path = "../../lighthouse/environment" }
bus = "2.2.3"
derivative = "2.1.1"
itertools = "0.9.0"
<<<<<<< HEAD
slasher = { path = "../../slasher" }
=======
regex = "1.3.9"
>>>>>>> 9833eca0
<|MERGE_RESOLUTION|>--- conflicted
+++ resolved
@@ -58,8 +58,5 @@
 bus = "2.2.3"
 derivative = "2.1.1"
 itertools = "0.9.0"
-<<<<<<< HEAD
-slasher = { path = "../../slasher" }
-=======
 regex = "1.3.9"
->>>>>>> 9833eca0
+slasher = { path = "../../slasher" }