mod attestation;
mod attestation_id;
mod max_cover;
mod persistence;

pub use persistence::PersistedOperationPool;

use attestation::AttMaxCover;
use attestation_id::AttestationId;
use max_cover::maximum_cover;
use parking_lot::RwLock;
use state_processing::per_block_processing::errors::{
    AttestationValidationError, AttesterSlashingValidationError, ExitValidationError,
    ProposerSlashingValidationError,
};
use state_processing::per_block_processing::{
    get_slashable_indices_modular, verify_attestation_for_block_inclusion,
    verify_attester_slashing, verify_exit, verify_exit_time_independent_only,
    verify_proposer_slashing, VerifySignatures,
};
use std::collections::{hash_map, HashMap, HashSet};
use std::marker::PhantomData;
use types::{
<<<<<<< HEAD
    typenum::Unsigned, Attestation, AttesterSlashing, BeaconState, ChainSpec, EthSpec,
    ProposerSlashing, SignedVoluntaryExit, Validator,
=======
    typenum::Unsigned, Attestation, AttesterSlashing, BeaconState, BeaconStateError, ChainSpec,
    EthSpec, ProposerSlashing, RelativeEpoch, Validator, VoluntaryExit,
>>>>>>> f267bf2a
};

#[derive(Default, Debug)]
pub struct OperationPool<T: EthSpec + Default> {
    /// Map from attestation ID (see below) to vectors of attestations.
    attestations: RwLock<HashMap<AttestationId, Vec<Attestation<T>>>>,
    /// Map from two attestation IDs to a slashing for those IDs.
    attester_slashings: RwLock<HashMap<(AttestationId, AttestationId), AttesterSlashing<T>>>,
    /// Map from proposer index to slashing.
    proposer_slashings: RwLock<HashMap<u64, ProposerSlashing>>,
    /// Map from exiting validator to their exit data.
    voluntary_exits: RwLock<HashMap<u64, SignedVoluntaryExit>>,
    _phantom: PhantomData<T>,
}

#[derive(Debug, PartialEq)]
pub enum OpPoolError {
    GetAttestationsTotalBalanceError(BeaconStateError),
}

impl<T: EthSpec> OperationPool<T> {
    /// Create a new operation pool.
    pub fn new() -> Self {
        Self::default()
    }

    /// Insert an attestation into the pool, aggregating it with existing attestations if possible.
    ///
    /// ## Note
    ///
    /// This function assumes the given `attestation` is valid.
    pub fn insert_attestation(
        &self,
        attestation: Attestation<T>,
        state: &BeaconState<T>,
        spec: &ChainSpec,
    ) -> Result<(), AttestationValidationError> {
        let id = AttestationId::from_data(&attestation.data, state, spec);

        // Take a write lock on the attestations map.
        let mut attestations = self.attestations.write();

        let existing_attestations = match attestations.entry(id) {
            hash_map::Entry::Vacant(entry) => {
                entry.insert(vec![attestation]);
                return Ok(());
            }
            hash_map::Entry::Occupied(entry) => entry.into_mut(),
        };

        let mut aggregated = false;
        for existing_attestation in existing_attestations.iter_mut() {
            if existing_attestation.signers_disjoint_from(&attestation) {
                existing_attestation.aggregate(&attestation);
                aggregated = true;
            } else if *existing_attestation == attestation {
                aggregated = true;
            }
        }

        if !aggregated {
            existing_attestations.push(attestation);
        }

        Ok(())
    }

    /// Total number of attestations in the pool, including attestations for the same data.
    pub fn num_attestations(&self) -> usize {
        self.attestations.read().values().map(Vec::len).sum()
    }

    /// Get a list of attestations for inclusion in a block.
    ///
    /// NOTE: Assumes that all attestations in the operation_pool are valid.
    pub fn get_attestations(
        &self,
        state: &BeaconState<T>,
        spec: &ChainSpec,
    ) -> Result<Vec<Attestation<T>>, OpPoolError> {
        // Attestations for the current fork, which may be from the current or previous epoch.
        let prev_epoch = state.previous_epoch();
        let current_epoch = state.current_epoch();
        let prev_domain_bytes = AttestationId::compute_domain_bytes(prev_epoch, state, spec);
        let curr_domain_bytes = AttestationId::compute_domain_bytes(current_epoch, state, spec);
        let reader = self.attestations.read();
        let active_indices = state
            .get_cached_active_validator_indices(RelativeEpoch::Current)
            .map_err(OpPoolError::GetAttestationsTotalBalanceError)?;
        let total_active_balance = state
            .get_total_balance(&active_indices, spec)
            .map_err(OpPoolError::GetAttestationsTotalBalanceError)?;
        let valid_attestations = reader
            .iter()
            .filter(|(key, _)| {
                key.domain_bytes_match(&prev_domain_bytes)
                    || key.domain_bytes_match(&curr_domain_bytes)
            })
            .flat_map(|(_, attestations)| attestations)
            // That are valid...
            .filter(|attestation| {
                verify_attestation_for_block_inclusion(
                    state,
                    attestation,
                    VerifySignatures::False,
                    spec,
                )
                .is_ok()
            })
            .flat_map(|att| AttMaxCover::new(att, state, total_active_balance, spec));

        Ok(maximum_cover(
            valid_attestations,
            T::MaxAttestations::to_usize(),
        ))
    }

    /// Remove attestations which are too old to be included in a block.
    pub fn prune_attestations(&self, finalized_state: &BeaconState<T>) {
        // We know we can include an attestation if:
        // state.slot <= attestation_slot + SLOTS_PER_EPOCH
        // We approximate this check using the attestation's epoch, to avoid computing
        // the slot or relying on the committee cache of the finalized state.
        self.attestations.write().retain(|_, attestations| {
            // All the attestations in this bucket have the same data, so we only need to
            // check the first one.
            attestations.first().map_or(false, |att| {
                finalized_state.current_epoch() <= att.data.target.epoch + 1
            })
        });
    }

    /// Insert a proposer slashing into the pool.
    pub fn insert_proposer_slashing(
        &self,
        slashing: ProposerSlashing,
        state: &BeaconState<T>,
        spec: &ChainSpec,
    ) -> Result<(), ProposerSlashingValidationError> {
        // TODO: should maybe insert anyway if the proposer is unknown in the validator index,
        // because they could *become* known later
        verify_proposer_slashing(&slashing, state, VerifySignatures::True, spec)?;
        self.proposer_slashings
            .write()
            .insert(slashing.proposer_index, slashing);
        Ok(())
    }

    /// Compute the tuple ID that is used to identify an attester slashing.
    ///
    /// Depends on the fork field of the state, but not on the state's epoch.
    fn attester_slashing_id(
        slashing: &AttesterSlashing<T>,
        state: &BeaconState<T>,
        spec: &ChainSpec,
    ) -> (AttestationId, AttestationId) {
        (
            AttestationId::from_data(&slashing.attestation_1.data, state, spec),
            AttestationId::from_data(&slashing.attestation_2.data, state, spec),
        )
    }

    /// Insert an attester slashing into the pool.
    pub fn insert_attester_slashing(
        &self,
        slashing: AttesterSlashing<T>,
        state: &BeaconState<T>,
        spec: &ChainSpec,
    ) -> Result<(), AttesterSlashingValidationError> {
        verify_attester_slashing(state, &slashing, true, VerifySignatures::True, spec)?;
        let id = Self::attester_slashing_id(&slashing, state, spec);
        self.attester_slashings.write().insert(id, slashing);
        Ok(())
    }

    /// Get proposer and attester slashings for inclusion in a block.
    ///
    /// This function computes both types of slashings together, because
    /// attester slashings may be invalidated by proposer slashings included
    /// earlier in the block.
    pub fn get_slashings(
        &self,
        state: &BeaconState<T>,
        spec: &ChainSpec,
    ) -> (Vec<ProposerSlashing>, Vec<AttesterSlashing<T>>) {
        let proposer_slashings = filter_limit_operations(
            self.proposer_slashings.read().values(),
            |slashing| {
                state
                    .validators
                    .get(slashing.proposer_index as usize)
                    .map_or(false, |validator| !validator.slashed)
            },
            T::MaxProposerSlashings::to_usize(),
        );

        // Set of validators to be slashed, so we don't attempt to construct invalid attester
        // slashings.
        let mut to_be_slashed = proposer_slashings
            .iter()
            .map(|s| s.proposer_index)
            .collect::<HashSet<_>>();

        let epoch = state.current_epoch();
        let attester_slashings = self
            .attester_slashings
            .read()
            .iter()
            .filter(|(id, slashing)| {
                // Check the fork.
                Self::attester_slashing_id(slashing, state, spec) == **id
            })
            .filter(|(_, slashing)| {
                // Take all slashings that will slash 1 or more validators.
                let slashed_validators =
                    get_slashable_indices_modular(state, slashing, |index, validator| {
                        validator.is_slashable_at(epoch) && !to_be_slashed.contains(&index)
                    });

                // Extend the `to_be_slashed` set so subsequent iterations don't try to include
                // useless slashings.
                if let Ok(validators) = slashed_validators {
                    to_be_slashed.extend(validators);
                    true
                } else {
                    false
                }
            })
            .take(T::MaxAttesterSlashings::to_usize())
            .map(|(_, slashing)| slashing.clone())
            .collect();

        (proposer_slashings, attester_slashings)
    }

    /// Prune proposer slashings for all slashed or withdrawn validators.
    pub fn prune_proposer_slashings(&self, finalized_state: &BeaconState<T>) {
        prune_validator_hash_map(
            &mut self.proposer_slashings.write(),
            |validator| {
                validator.slashed || validator.is_withdrawable_at(finalized_state.current_epoch())
            },
            finalized_state,
        );
    }

    /// Prune attester slashings for all slashed or withdrawn validators, or attestations on another
    /// fork.
    pub fn prune_attester_slashings(&self, finalized_state: &BeaconState<T>, spec: &ChainSpec) {
        self.attester_slashings.write().retain(|id, slashing| {
            let fork_ok = &Self::attester_slashing_id(slashing, finalized_state, spec) == id;
            let curr_epoch = finalized_state.current_epoch();
            let slashing_ok =
                get_slashable_indices_modular(finalized_state, slashing, |_, validator| {
                    validator.slashed || validator.is_withdrawable_at(curr_epoch)
                })
                .is_ok();
            fork_ok && slashing_ok
        });
    }

    /// Total number of attester slashings in the pool.
    pub fn num_attester_slashings(&self) -> usize {
        self.attester_slashings.read().len()
    }

    /// Total number of proposer slashings in the pool.
    pub fn num_proposer_slashings(&self) -> usize {
        self.proposer_slashings.read().len()
    }

    /// Insert a voluntary exit, validating it almost-entirely (future exits are permitted).
    pub fn insert_voluntary_exit(
        &self,
        exit: SignedVoluntaryExit,
        state: &BeaconState<T>,
        spec: &ChainSpec,
    ) -> Result<(), ExitValidationError> {
        verify_exit_time_independent_only(state, &exit, VerifySignatures::True, spec)?;
        self.voluntary_exits
            .write()
            .insert(exit.message.validator_index, exit);
        Ok(())
    }

    /// Get a list of voluntary exits for inclusion in a block.
    pub fn get_voluntary_exits(
        &self,
        state: &BeaconState<T>,
        spec: &ChainSpec,
    ) -> Vec<SignedVoluntaryExit> {
        filter_limit_operations(
            self.voluntary_exits.read().values(),
            |exit| verify_exit(state, exit, VerifySignatures::False, spec).is_ok(),
            T::MaxVoluntaryExits::to_usize(),
        )
    }

    /// Prune if validator has already exited at the last finalized state.
    pub fn prune_voluntary_exits(&self, finalized_state: &BeaconState<T>) {
        prune_validator_hash_map(
            &mut self.voluntary_exits.write(),
            |validator| validator.is_exited_at(finalized_state.current_epoch()),
            finalized_state,
        );
    }

    /// Prune all types of transactions given the latest finalized state.
    pub fn prune_all(&self, finalized_state: &BeaconState<T>, spec: &ChainSpec) {
        self.prune_attestations(finalized_state);
        self.prune_proposer_slashings(finalized_state);
        self.prune_attester_slashings(finalized_state, spec);
        self.prune_voluntary_exits(finalized_state);
    }

    /// Total number of voluntary exits in the pool.
    pub fn num_voluntary_exits(&self) -> usize {
        self.voluntary_exits.read().len()
    }
}

/// Filter up to a maximum number of operations out of an iterator.
fn filter_limit_operations<'a, T: 'a, I, F>(operations: I, filter: F, limit: usize) -> Vec<T>
where
    I: IntoIterator<Item = &'a T>,
    F: Fn(&T) -> bool,
    T: Clone,
{
    operations
        .into_iter()
        .filter(|x| filter(*x))
        .take(limit)
        .cloned()
        .collect()
}

/// Remove all entries from the given hash map for which `prune_if` returns true.
///
/// The keys in the map should be validator indices, which will be looked up
/// in the state's validator registry and then passed to `prune_if`.
/// Entries for unknown validators will be kept.
fn prune_validator_hash_map<T, F, E: EthSpec>(
    map: &mut HashMap<u64, T>,
    prune_if: F,
    finalized_state: &BeaconState<E>,
) where
    F: Fn(&Validator) -> bool,
{
    map.retain(|&validator_index, _| {
        finalized_state
            .validators
            .get(validator_index as usize)
            .map_or(true, |validator| !prune_if(validator))
    });
}

/// Compare two operation pools.
impl<T: EthSpec + Default> PartialEq for OperationPool<T> {
    fn eq(&self, other: &Self) -> bool {
        *self.attestations.read() == *other.attestations.read()
            && *self.attester_slashings.read() == *other.attester_slashings.read()
            && *self.proposer_slashings.read() == *other.proposer_slashings.read()
            && *self.voluntary_exits.read() == *other.voluntary_exits.read()
    }
}

// TODO: more tests
#[cfg(all(test, not(debug_assertions)))]
mod release_tests {
    use super::attestation::earliest_attestation_validators;
    use super::*;
    use state_processing::common::{get_attesting_indices, get_base_reward};
    use std::collections::BTreeSet;
    use types::test_utils::*;
    use types::*;

    /// Create a signed attestation for use in tests.
    /// Signed by all validators in `committee[signing_range]` and `committee[extra_signer]`.
    fn signed_attestation<R: std::slice::SliceIndex<[usize], Output = [usize]>, E: EthSpec>(
        committee: &[usize],
        index: u64,
        keypairs: &[Keypair],
        signing_range: R,
        slot: Slot,
        state: &BeaconState<E>,
        spec: &ChainSpec,
        extra_signer: Option<usize>,
    ) -> Attestation<E> {
        let mut builder = TestingAttestationBuilder::new(
            AttestationTestTask::Valid,
            state,
            committee,
            slot,
            index,
            spec,
        );
        let signers = &committee[signing_range];
        let committee_keys = signers.iter().map(|&i| &keypairs[i].sk).collect::<Vec<_>>();
        builder.sign(
            AttestationTestTask::Valid,
            signers,
            &committee_keys,
            &state.fork,
            spec,
        );
        extra_signer.map(|c_idx| {
            let validator_index = committee[c_idx];
            builder.sign(
                AttestationTestTask::Valid,
                &[validator_index],
                &[&keypairs[validator_index].sk],
                &state.fork,
                spec,
            )
        });
        builder.build()
    }

    /// Test state for attestation-related tests.
    fn attestation_test_state<E: EthSpec>(
        num_committees: usize,
    ) -> (BeaconState<E>, Vec<Keypair>, ChainSpec) {
        let spec = E::default_spec();

        let num_validators =
            num_committees * E::slots_per_epoch() as usize * spec.target_committee_size;
        let mut state_builder =
            TestingBeaconStateBuilder::from_default_keypairs_file_if_exists(num_validators, &spec);
        let slot_offset = 1000 * E::slots_per_epoch() + E::slots_per_epoch() / 2;
        let slot = spec.genesis_slot + slot_offset;
        state_builder.teleport_to_slot(slot);
        state_builder.build_caches(&spec).unwrap();
        let (state, keypairs) = state_builder.build();
        (state, keypairs, MainnetEthSpec::default_spec())
    }

    #[test]
    fn test_earliest_attestation() {
        let (ref mut state, ref keypairs, ref spec) = attestation_test_state::<MainnetEthSpec>(1);
        let slot = state.slot - 1;
        let committees = state
            .get_beacon_committees_at_slot(slot)
            .unwrap()
            .into_iter()
            .map(BeaconCommittee::into_owned)
            .collect::<Vec<_>>();

        for bc in committees {
            let att1 = signed_attestation(
                &bc.committee,
                bc.index,
                keypairs,
                ..2,
                slot,
                state,
                spec,
                None,
            );
            let att2 = signed_attestation(
                &bc.committee,
                bc.index,
                keypairs,
                ..,
                slot,
                state,
                spec,
                None,
            );

            assert_eq!(
                att1.aggregation_bits.num_set_bits(),
                earliest_attestation_validators(&att1, state).num_set_bits()
            );
            state
                .current_epoch_attestations
                .push(PendingAttestation {
                    aggregation_bits: att1.aggregation_bits.clone(),
                    data: att1.data.clone(),
                    inclusion_delay: 0,
                    proposer_index: 0,
                })
                .unwrap();

            assert_eq!(
                bc.committee.len() - 2,
                earliest_attestation_validators(&att2, state).num_set_bits()
            );
        }
    }

    /// End-to-end test of basic attestation handling.
    #[test]
    fn attestation_aggregation_insert_get_prune() {
        let (ref mut state, ref keypairs, ref spec) = attestation_test_state::<MainnetEthSpec>(1);

        let op_pool = OperationPool::new();

        let slot = state.slot - 1;
        let committees = state
            .get_beacon_committees_at_slot(slot)
            .unwrap()
            .into_iter()
            .map(BeaconCommittee::into_owned)
            .collect::<Vec<_>>();

        assert_eq!(
            committees.len(),
            1,
            "we expect just one committee with this many validators"
        );

        for bc in &committees {
            let step_size = 2;
            for i in (0..bc.committee.len()).step_by(step_size) {
                let att = signed_attestation(
                    &bc.committee,
                    bc.index,
                    keypairs,
                    i..i + step_size,
                    slot,
                    state,
                    spec,
                    None,
                );
                op_pool.insert_attestation(att, state, spec).unwrap();
            }
        }

        assert_eq!(op_pool.attestations.read().len(), committees.len());
        assert_eq!(op_pool.num_attestations(), committees.len());

        // Before the min attestation inclusion delay, get_attestations shouldn't return anything.
        state.slot -= 1;
        assert_eq!(
            op_pool
                .get_attestations(state, spec)
                .expect("should have attestations")
                .len(),
            0
        );

        // Then once the delay has elapsed, we should get a single aggregated attestation.
        state.slot += spec.min_attestation_inclusion_delay;

        let block_attestations = op_pool
            .get_attestations(state, spec)
            .expect("Should have block attestations");
        assert_eq!(block_attestations.len(), committees.len());

        let agg_att = &block_attestations[0];
        assert_eq!(
            agg_att.aggregation_bits.num_set_bits(),
            spec.target_committee_size as usize
        );

        // Prune attestations shouldn't do anything at this point.
        op_pool.prune_attestations(state);
        assert_eq!(op_pool.num_attestations(), committees.len());

        // But once we advance to more than an epoch after the attestation, it should prune it
        // out of existence.
        state.slot += 2 * MainnetEthSpec::slots_per_epoch();
        op_pool.prune_attestations(state);
        assert_eq!(op_pool.num_attestations(), 0);
    }

    /// Adding an attestation already in the pool should not increase the size of the pool.
    #[test]
    fn attestation_duplicate() {
        let (ref mut state, ref keypairs, ref spec) = attestation_test_state::<MainnetEthSpec>(1);

        let op_pool = OperationPool::new();

        let slot = state.slot - 1;
        let committees = state
            .get_beacon_committees_at_slot(slot)
            .unwrap()
            .into_iter()
            .map(BeaconCommittee::into_owned)
            .collect::<Vec<_>>();

        for bc in &committees {
            let att = signed_attestation(
                &bc.committee,
                bc.index,
                keypairs,
                ..,
                slot,
                state,
                spec,
                None,
            );
            op_pool
                .insert_attestation(att.clone(), state, spec)
                .unwrap();
            op_pool.insert_attestation(att, state, spec).unwrap();
        }

        assert_eq!(op_pool.num_attestations(), committees.len());
    }

    /// Adding lots of attestations that only intersect pairwise should lead to two aggregate
    /// attestations.
    #[test]
    fn attestation_pairwise_overlapping() {
        let (ref mut state, ref keypairs, ref spec) = attestation_test_state::<MainnetEthSpec>(1);

        let op_pool = OperationPool::new();

        let slot = state.slot - 1;
        let committees = state
            .get_beacon_committees_at_slot(slot)
            .unwrap()
            .into_iter()
            .map(BeaconCommittee::into_owned)
            .collect::<Vec<_>>();

        let step_size = 2;
        for bc in &committees {
            // Create attestations that overlap on `step_size` validators, like:
            // {0,1,2,3}, {2,3,4,5}, {4,5,6,7}, ...
            for i in (0..bc.committee.len() - step_size).step_by(step_size) {
                let att = signed_attestation(
                    &bc.committee,
                    bc.index,
                    keypairs,
                    i..i + 2 * step_size,
                    slot,
                    state,
                    spec,
                    None,
                );
                op_pool.insert_attestation(att, state, spec).unwrap();
            }
        }

        // The attestations should get aggregated into two attestations that comprise all
        // validators.
        assert_eq!(op_pool.attestations.read().len(), committees.len());
        assert_eq!(op_pool.num_attestations(), 2 * committees.len());
    }

    /// Create a bunch of attestations signed by a small number of validators, and another
    /// bunch signed by a larger number, such that there are at least `max_attestations`
    /// signed by the larger number. Then, check that `get_attestations` only returns the
    /// high-quality attestations. To ensure that no aggregation occurs, ALL attestations
    /// are also signed by the 0th member of the committee.
    #[test]
    fn attestation_get_max() {
        let small_step_size = 2;
        let big_step_size = 4;

        let (ref mut state, ref keypairs, ref spec) =
            attestation_test_state::<MainnetEthSpec>(big_step_size);

        let op_pool = OperationPool::new();

        let slot = state.slot - 1;
        let committees = state
            .get_beacon_committees_at_slot(slot)
            .unwrap()
            .into_iter()
            .map(BeaconCommittee::into_owned)
            .collect::<Vec<_>>();

        let max_attestations = <MainnetEthSpec as EthSpec>::MaxAttestations::to_usize();
        let target_committee_size = spec.target_committee_size as usize;

        let insert_attestations = |bc: &OwnedBeaconCommittee, step_size| {
            for i in (0..target_committee_size).step_by(step_size) {
                let att = signed_attestation(
                    &bc.committee,
                    bc.index,
                    keypairs,
                    i..i + step_size,
                    slot,
                    state,
                    spec,
                    if i == 0 { None } else { Some(0) },
                );
                op_pool.insert_attestation(att, state, spec).unwrap();
            }
        };

        for committee in &committees {
            assert_eq!(committee.committee.len(), target_committee_size);
            // Attestations signed by only 2-3 validators
            insert_attestations(committee, small_step_size);
            // Attestations signed by 4+ validators
            insert_attestations(committee, big_step_size);
        }

        let num_small = target_committee_size / small_step_size;
        let num_big = target_committee_size / big_step_size;

        assert_eq!(op_pool.attestations.read().len(), committees.len());
        assert_eq!(
            op_pool.num_attestations(),
            (num_small + num_big) * committees.len()
        );
        assert!(op_pool.num_attestations() > max_attestations);

        state.slot += spec.min_attestation_inclusion_delay;
        let best_attestations = op_pool
            .get_attestations(state, spec)
            .expect("should have best attestations");
        assert_eq!(best_attestations.len(), max_attestations);

        // All the best attestations should be signed by at least `big_step_size` (4) validators.
        for att in &best_attestations {
            assert!(att.aggregation_bits.num_set_bits() >= big_step_size);
        }
    }

    #[test]
    fn attestation_rewards() {
        let small_step_size = 2;
        let big_step_size = 4;

        let (ref mut state, ref keypairs, ref spec) =
            attestation_test_state::<MainnetEthSpec>(big_step_size);

        let op_pool = OperationPool::new();

        let slot = state.slot - 1;
        let committees = state
            .get_beacon_committees_at_slot(slot)
            .unwrap()
            .into_iter()
            .map(BeaconCommittee::into_owned)
            .collect::<Vec<_>>();

        let max_attestations = <MainnetEthSpec as EthSpec>::MaxAttestations::to_usize();
        let target_committee_size = spec.target_committee_size as usize;

        // Each validator will have a multiple of 1_000_000_000 wei.
        // Safe from overflow unless there are about 18B validators (2^64 / 1_000_000_000).
        for i in 0..state.validators.len() {
            state.validators[i].effective_balance = 1_000_000_000 * i as u64;
        }

        let insert_attestations = |bc: &OwnedBeaconCommittee, step_size| {
            for i in (0..target_committee_size).step_by(step_size) {
                let att = signed_attestation(
                    &bc.committee,
                    bc.index,
                    keypairs,
                    i..i + step_size,
                    slot,
                    state,
                    spec,
                    if i == 0 { None } else { Some(0) },
                );
                op_pool.insert_attestation(att, state, spec).unwrap();
            }
        };

        for committee in &committees {
            assert_eq!(committee.committee.len(), target_committee_size);
            // Attestations signed by only 2-3 validators
            insert_attestations(committee, small_step_size);
            // Attestations signed by 4+ validators
            insert_attestations(committee, big_step_size);
        }

        let num_small = target_committee_size / small_step_size;
        let num_big = target_committee_size / big_step_size;

        assert_eq!(op_pool.attestations.read().len(), committees.len());
        assert_eq!(
            op_pool.num_attestations(),
            (num_small + num_big) * committees.len()
        );
        assert!(op_pool.num_attestations() > max_attestations);

        state.slot += spec.min_attestation_inclusion_delay;
        let best_attestations = op_pool
            .get_attestations(state, spec)
            .expect("should have valid best attestations");
        assert_eq!(best_attestations.len(), max_attestations);

        let active_indices = state
            .get_cached_active_validator_indices(RelativeEpoch::Current)
            .unwrap();
        let total_active_balance = state.get_total_balance(&active_indices, spec).unwrap();

        // Set of indices covered by previous attestations in `best_attestations`.
        let mut seen_indices = BTreeSet::new();
        // Used for asserting that rewards are in decreasing order.
        let mut prev_reward = u64::max_value();

        for att in &best_attestations {
            let fresh_validators_bitlist = earliest_attestation_validators(att, state);
            let att_indices =
                get_attesting_indices(state, &att.data, &fresh_validators_bitlist).unwrap();
            let fresh_indices = &att_indices - &seen_indices;

            let rewards = fresh_indices
                .iter()
                .map(|validator_index| {
                    get_base_reward(state, *validator_index as usize, total_active_balance, spec)
                        .unwrap()
                        / spec.proposer_reward_quotient
                })
                .sum();

            // Check that rewards are in decreasing order
            assert!(prev_reward >= rewards);

            prev_reward = rewards;
            seen_indices.extend(fresh_indices);
        }
    }
}<|MERGE_RESOLUTION|>--- conflicted
+++ resolved
@@ -21,13 +21,8 @@
 use std::collections::{hash_map, HashMap, HashSet};
 use std::marker::PhantomData;
 use types::{
-<<<<<<< HEAD
-    typenum::Unsigned, Attestation, AttesterSlashing, BeaconState, ChainSpec, EthSpec,
-    ProposerSlashing, SignedVoluntaryExit, Validator,
-=======
     typenum::Unsigned, Attestation, AttesterSlashing, BeaconState, BeaconStateError, ChainSpec,
-    EthSpec, ProposerSlashing, RelativeEpoch, Validator, VoluntaryExit,
->>>>>>> f267bf2a
+    EthSpec, ProposerSlashing, RelativeEpoch, SignedVoluntaryExit, Validator,
 };
 
 #[derive(Default, Debug)]
